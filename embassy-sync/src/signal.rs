//! A synchronization primitive for passing the latest value to a task.
<<<<<<< HEAD
use core::cell::UnsafeCell;
use core::future::{poll_fn, Future};
use core::mem;
=======
use core::cell::Cell;
use core::future::{poll_fn, Future};
>>>>>>> 77ece3f9
use core::task::{Context, Poll, Waker};

use crate::blocking_mutex::raw::RawMutex;
use crate::blocking_mutex::Mutex;

/// Single-slot signaling primitive.
///
/// This is similar to a [`Channel`](crate::channel::Channel) with a buffer size of 1, except
/// "sending" to it (calling [`Signal::signal`]) when full will overwrite the previous value instead
/// of waiting for the receiver to pop the previous value.
///
/// It is useful for sending data between tasks when the receiver only cares about
/// the latest data, and therefore it's fine to "lose" messages. This is often the case for "state"
/// updates.
///
/// For more advanced use cases, you might want to use [`Channel`](crate::channel::Channel) instead.
///
/// Signals are generally declared as `static`s and then borrowed as required.
///
/// ```
/// use embassy_sync::signal::Signal;
/// use embassy_sync::blocking_mutex::raw::CriticalSectionRawMutex;
///
/// enum SomeCommand {
///   On,
///   Off,
/// }
///
/// static SOME_SIGNAL: Signal<CriticalSectionRawMutex, SomeCommand> = Signal::new();
/// ```
pub struct Signal<M, T>
where
    M: RawMutex,
{
    state: Mutex<M, Cell<State<T>>>,
}

enum State<T> {
    None,
    Waiting(Waker),
    Signaled(T),
}

impl<M, T> Signal<M, T>
where
    M: RawMutex,
{
    /// Create a new `Signal`.
    pub const fn new() -> Self {
        Self {
            state: Mutex::new(Cell::new(State::None)),
        }
    }
}

impl<M, T: Send> Signal<M, T>
where
    M: RawMutex,
{
    /// Mark this Signal as signaled.
    pub fn signal(&self, val: T) {
        self.state.lock(|cell| {
            let state = cell.replace(State::Signaled(val));
            if let State::Waiting(waker) = state {
                waker.wake();
            }
        })
    }

    /// Remove the queued value in this `Signal`, if any.
    pub fn reset(&self) {
        self.state.lock(|cell| cell.set(State::None));
    }

    fn poll_wait(&self, cx: &mut Context<'_>) -> Poll<T> {
        self.state.lock(|cell| {
            let state = cell.replace(State::None);
            match state {
                State::None => {
                    cell.set(State::Waiting(cx.waker().clone()));
                    Poll::Pending
                }
                State::Waiting(w) if w.will_wake(cx.waker()) => {
                    cell.set(State::Waiting(w));
                    Poll::Pending
                }
                State::Waiting(w) => {
                    cell.set(State::Waiting(cx.waker().clone()));
                    w.wake();
                    Poll::Pending
                }
                State::Signaled(res) => Poll::Ready(res),
            }
        })
    }

    /// Future that completes when this Signal has been signaled.
    pub fn wait(&self) -> impl Future<Output = T> + '_ {
        poll_fn(move |cx| self.poll_wait(cx))
    }

    /// non-blocking method to check whether this signal has been signaled.
    pub fn signaled(&self) -> bool {
        self.state.lock(|cell| {
            let state = cell.replace(State::None);

            let res = matches!(state, State::Signaled(_));

            cell.set(state);

            res
        })
    }
}<|MERGE_RESOLUTION|>--- conflicted
+++ resolved
@@ -1,12 +1,6 @@
 //! A synchronization primitive for passing the latest value to a task.
-<<<<<<< HEAD
-use core::cell::UnsafeCell;
-use core::future::{poll_fn, Future};
-use core::mem;
-=======
 use core::cell::Cell;
 use core::future::{poll_fn, Future};
->>>>>>> 77ece3f9
 use core::task::{Context, Poll, Waker};
 
 use crate::blocking_mutex::raw::RawMutex;
