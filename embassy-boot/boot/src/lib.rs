--- conflicted
+++ resolved
@@ -7,11 +7,7 @@
 
 mod boot_loader;
 mod firmware_updater;
-<<<<<<< HEAD
-mod firmware_writer;
 mod mem_flash;
-=======
->>>>>>> 36ad82a5
 mod partition;
 
 pub use boot_loader::{BootError, BootFlash, BootLoader, Flash, FlashConfig, MultiFlashConfig, SingleFlashConfig};
